# KubeKey

[![CI](https://github.com/kubesphere/kubekey/workflows/CI/badge.svg?branch=master&event=push)](https://github.com/kubesphere/kubekey/actions?query=event%3Apush+branch%3Amaster+workflow%3ACI+)

> English | [中文](README_zh-CN.md)

Since v3.0.0, [KubeSphere](https://kubesphere.io) changes the ansible-based installer to the new installer called KubeKey that is developed in Go language. With KubeKey, you can install Kubernetes and KubeSphere separately or as a whole easily, efficiently and flexibly.

There are three scenarios to use KubeKey.

* Install Kubernetes only
* Install Kubernetes and KubeSphere together in one command
* Install Kubernetes first, then deploy KubeSphere on it using [ks-installer](https://github.com/kubesphere/ks-installer)

> **Important:** If you have existing clusters, please refer to [ks-installer (Install KubeSphere on existing Kubernetes cluster)](https://github.com/kubesphere/ks-installer).

## Motivation

* Ansible-based installer has a bunch of software dependency such as Python. KubeKey is developed in Go language to get rid of the problem in a variety of environment so that increasing the success rate of installation.
* KubeKey uses Kubeadm to install K8s cluster on nodes in parallel as much as possible in order to reduce installation complexity and improve efficiency. It will greatly save installation time compared to the older installer.
* KubeKey supports for scaling cluster from allinone to multi-node cluster, even an HA cluster.
* KubeKey aims to install cluster as an object, i.e., CaaO.

## Supported Environment

### Linux Distributions

* **Ubuntu**  *16.04, 18.04*
* **Debian**  *Buster, Stretch*
* **CentOS/RHEL**  *7*
* **SUSE Linux Enterprise Server** *15*

<<<<<<< HEAD
### <span id = "KubernetesVersions">Kubernetes Versions</span> 
=======
### <span id = "KubernetesVersions">Kubernetes Versions</span> [supported versions](./docs/kubernetes-versions.md)
>>>>>>> e11497ab

* **v1.15**: &ensp; *v1.15.12*
* **v1.16**: &ensp; *v1.16.13*
* **v1.17**: &ensp; *v1.17.9* (default)
* **v1.18**: &ensp; *v1.18.6*
> Looking for more supported versions [Click here](./docs/kubernetes-versions.md)

## Requirements and Recommendations

* Minimum resource requirements (For Minimal Installation of KubeSphere only)：
  * 2 vCPUs
  * 4 GB RAM
  * 20 GB Storage

> /var/lib/docker is mainly used to store the container data, and will gradually increase in size during use and operation. In the case of a production environment, it is recommended that /var/lib/docker mounts a drive separately.

* OS requirements:
  * `SSH` can access to all nodes.
  * Time synchronization for all nodes.
  * `sudo`/`curl`/`openssl` should be used in all nodes.
  * `ebtables`/`socat`/`ipset`/`conntrack` should be installed in all nodes.
  * `docker` can be installed by yourself or by KubeKey.
  * `Red Hat` includes `SELinux` in its `Linux release`. It is recommended to close SELinux or [switch the mode of SELinux](./docs/turn-off-SELinux.md) to `Permissive`
> * It's recommended that Your OS is clean (without any other software installed), otherwise there may be conflicts.  
> * A container image mirror (accelerator) is recommended to be prepared if you have trouble downloading images from dockerhub.io. [Configure registry-mirrors for the Docker daemon](https://docs.docker.com/registry/recipes/mirror/#configure-the-docker-daemon).
> * KubeKey will install [OpenEBS](https://openebs.io/) to provision LocalPV for development and testing environment by default, this is convenient for new users. For production, please use NFS / Ceph / GlusterFS  or commercial products as persistent storage, and install the [relevant client](docs/storage-client.md) in all nodes.
> * If you encounter `Permission denied` when copying, it is recommended to check [SELinux and turn off it](./docs/turn-off-SELinux.md) first 

* Networking and DNS requirements:
  * Make sure the DNS address in `/etc/resolv.conf` is available. Otherwise, it may cause some issues of DNS in cluster.
  * If your network configuration uses Firewall or Security Group，you must ensure infrastructure components can communicate with each other through specific ports. It's recommended that you turn off the firewall or follow the link configuriation: [NetworkAccess](docs/network-access.md).

## Usage

### Get the Installer Excutable File

* Download Binary

    ```shell script
    curl -O -k https://kubernetes.pek3b.qingstor.com/tools/kubekey/kk
    chmod +x kk
    ```

or

* Build Binary from Source Code

    ```shell script
    git clone https://github.com/kubesphere/kubekey.git
    cd kubekey
    ./build.sh
    ```

> Note:
>
> * Docker needs to be installed before building.
> * If you have problem to access `https://proxy.golang.org/`, excute `build.sh -p` instead.

### Create a Cluster

#### Quick Start

Quick Start is for `all-in-one` installation which is a good start to get familiar with KubeSphere.

##### Command

```shell script
./kk create cluster [--with-kubernetes version] [--with-kubesphere version]
```

##### Examples

* Create a pure Kubernetes cluster with default version.

    ```shell script
    ./kk create cluster
    ```

* Create a Kubernetes cluster with a specified version ([supported versions](#KubernetesVersions)).

    ```shell script
    ./kk create cluster --with-kubernetes v1.17.9
    ```

* Create a Kubernetes cluster with KubeSphere installed (e.g. `--with-kubesphere v3.0.0`)

    ```shell script
    ./kk create cluster --with-kubesphere [version]
    ```

#### Advanced

You have more control to customize parameters or create a multi-node cluster using the advanced installation. Specifically, create a cluster by specifying a configuration file.

1. First, create an example configuration file

    ```shell script
    ./kk create config [--with-kubernetes version] [--with-kubesphere version] [(-f | --file) path]
    ```

   **examples:**

   * create an example config file with default configurations. You also can specify the file that could be a different filename, or in different folder.

    ```shell script
    ./kk create config [-f ~/myfolder/abc.yaml]
    ```

   * with KubeSphere

    ```shell script
    ./kk create config --with-kubesphere
    ```

2. Modify the file config-sample.yaml according to your environment
> A persistent storage is required in the cluster, when kubesphere will be installed. The local volume is used default. If you want to use other persistent storage, please refer to [addons](./docs/addons.md).
3. Create a cluster using the configuration file

    ```shell script
    ./kk create cluster -f config-sample.yaml
    ```

### Enable Multi-cluster Management

By default, KubeKey will only install a **solo** cluster without Kubernetes federation. If you want to set up a multi-cluster control plane to centrally manage multiple clusters using KubeSphere, you need to set the `ClusterRole` in [config-example.yaml](docs/config-example.md). For multi-cluster user guide, please refer to [How to Enable the Multi-cluster Feature](https://github.com/kubesphere/community/tree/master/sig-multicluster/how-to-setup-multicluster-on-kubesphere).

### Enable Pluggable Components

KubeSphere has decoupled some core feature components since v2.1.0. These components are designed to be pluggable which means you can enable them either before or after installation. By default, KubeSphere will be started with a minimal installation if you do not enable them.

You can enable any of them according to your demands. It is highly recommended that you install these pluggable components to discover the full-stack features and capabilities provided by KubeSphere. Please ensure your machines have sufficient CPU and memory before enabling them. See [Enable Pluggable Components](https://github.com/kubesphere/ks-installer#enable-pluggable-components) for the details.


### Add Nodes

Add new node's information to the cluster config file, then apply the changes.

```shell script
./kk add nodes -f config-sample.yaml
```

### Delete Nodes

You can delete the node by the following command，the nodeName that needs to be removed.

```shell script
./kk delete node <nodeName> -f config-sample.yaml
```

### Delete Cluster

You can delete the cluster by the following command:

* If you started with the quick start (all-in-one):

```shell script
./kk delete cluster
```

* If you started with the advanced (created with a configuration file):

```shell script
./kk delete cluster [-f config-sample.yaml]
```

### Enable kubectl autocompletion

KubeKey doesn't enable kubectl autocompletion. Refer to the guide below and turn it on:

**Prerequisite**: make sure bash-autocompletion is installed and works.

```shell script
# Install bash-completion
apt-get install bash-completion

# Source the completion script in your ~/.bashrc file
echo 'source <(kubectl completion bash)' >>~/.bashrc

# Add the completion script to the /etc/bash_completion.d directory
kubectl completion bash >/etc/bash_completion.d/kubectl
```

More detail reference could be found [here](https://kubernetes.io/docs/tasks/tools/install-kubectl/#enabling-shell-autocompletion).

## Documents

* [Configuration example](docs/config-example.md)
* [Network access](docs/network-access.md)
* [Storage clients](docs/storage-client.md)
* [Roadmap](docs/roadmap.md)<|MERGE_RESOLUTION|>--- conflicted
+++ resolved
@@ -30,11 +30,8 @@
 * **CentOS/RHEL**  *7*
 * **SUSE Linux Enterprise Server** *15*
 
-<<<<<<< HEAD
+
 ### <span id = "KubernetesVersions">Kubernetes Versions</span> 
-=======
-### <span id = "KubernetesVersions">Kubernetes Versions</span> [supported versions](./docs/kubernetes-versions.md)
->>>>>>> e11497ab
 
 * **v1.15**: &ensp; *v1.15.12*
 * **v1.16**: &ensp; *v1.16.13*
